--- conflicted
+++ resolved
@@ -14,11 +14,7 @@
 import re
 
 
-<<<<<<< HEAD
-from ..colours import colour_names
-=======
 from pysyte.colours import colour_names
->>>>>>> 6b41cef2
 
 
 def integer_to_ansi(integer):
